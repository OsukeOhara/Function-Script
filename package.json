--- conflicted
+++ resolved
@@ -1,10 +1,6 @@
 {
   "name": "faaslang",
-<<<<<<< HEAD
-  "version": "0.4.6",
-=======
   "version": "0.5.0",
->>>>>>> 861c488c
   "description": "FaaSlang defines FaaS execution semantics and type-safety mechanisms",
   "author": "Keith Horwood <keithwhor@gmail.com>",
   "main": "index.js",
