--- conflicted
+++ resolved
@@ -1,10 +1,6 @@
 {
   "name": "faaslang",
-<<<<<<< HEAD
-  "version": "0.4.1",
-=======
   "version": "0.4.2",
->>>>>>> da6e098e
   "description": "FaaSlang defines FaaS execution semantics and type-safety mechanisms",
   "author": "Keith Horwood <keithwhor@gmail.com>",
   "main": "index.js",
