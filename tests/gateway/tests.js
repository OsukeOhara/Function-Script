const http = require('http');
const FormData = require('form-data');
const {Gateway, FunctionParser} = require('../../index.js');

const PORT = 7357;
const HOST = 'localhost'
const ROOT = './tests/gateway';

const FaaSGateway = new Gateway({debug: true, root: ROOT});
const parser = new FunctionParser();

function request(method, headers, path, data, callback) {
  headers = headers || {};
  method = method || 'GET';
  path = path || '';
  path = path.startsWith('/') ? path : `/${path}`;
  if (typeof data === 'object') {
    data = JSON.stringify(data);
    headers['Content-Type'] = 'application/json';
  } else if (typeof data === 'string') {
    headers['Content-Type'] = 'application/x-www-form-urlencoded';
  }
  data = data || '';
  let req = http.request({
    host: HOST,
    port: PORT,
    path: path,
    method: method,
    headers: headers
  }, (res) => {
    let buffers = [];
    res.on('data', chunk => buffers.push(chunk));
    res.on('end', () => {
      let result = Buffer.concat(buffers);
      if ((res.headers['content-type'] || '').split(';')[0] === 'application/json') {
        result = JSON.parse(result.toString());
      }
      callback(null, res, result);
    });
    res.on('error', err => callback(err));
  });
  req.end(data);
}

module.exports = (expect) => {

  before(() => {
    FaaSGateway.listen(PORT);
    FaaSGateway.define(parser.load(ROOT, 'functions'));
  });

  it('Should setup correctly', () => {

    expect(FaaSGateway.server).to.exist;
    expect(FaaSGateway.definitions).to.exist;
    expect(FaaSGateway.definitions).to.haveOwnProperty('my_function');

  });

  it('Should return 404 + ClientError for not found function', done => {
    request('GET', {}, '/', '', (err, res, result) => {

      expect(err).to.not.exist;
      expect(res.statusCode).to.equal(404);
      expect(res.headers).to.haveOwnProperty('access-control-allow-origin');
      expect(res.headers).to.haveOwnProperty('access-control-allow-headers');
      expect(res.headers).to.haveOwnProperty('access-control-expose-headers');
      expect(result).to.exist;
      expect(result.error).to.exist;
      expect(result.error.type).to.equal('ClientError');
      done();

    });
  });

  it('Should return 302 redirect when missing trailing / with user agent', done => {
    request('GET', {'user-agent': 'testing'}, '/my_function', '', (err, res, result) => {

      expect(err).to.not.exist;
      expect(res.statusCode).to.equal(302);
      expect(res.headers).to.haveOwnProperty('access-control-allow-origin');
      expect(res.headers).to.haveOwnProperty('access-control-allow-headers');
      expect(res.headers).to.haveOwnProperty('access-control-expose-headers');
      expect(res.headers).to.haveOwnProperty('location');
      expect(res.headers.location).to.equal('/my_function/');
      done();

    });
  });

  it('Should not return 302 redirect when missing trailing / without user agent', done => {
    request('GET', {}, '/my_function', '', (err, res, result) => {

      expect(err).to.not.exist;
      expect(res.statusCode).to.not.equal(302);
      expect(res.headers).to.haveOwnProperty('access-control-allow-origin');
      expect(res.headers).to.haveOwnProperty('access-control-allow-headers');
      expect(res.headers).to.haveOwnProperty('access-control-expose-headers');
      done();

    });
  });

  it('Should give 200 OK and property headers for OPTIONS', done => {
    request('OPTIONS', {}, '/my_function/', {}, (err, res, result) => {

      expect(err).to.not.exist;
      expect(res.statusCode).to.equal(200);
      expect(res.headers).to.haveOwnProperty('access-control-allow-origin');
      expect(res.headers).to.haveOwnProperty('access-control-allow-headers');
      expect(res.headers).to.haveOwnProperty('access-control-expose-headers');
      done();

    });
  });

  it('Should give 200 OK and property headers for HEAD', done => {
    request('HEAD', {}, '/my_function/', {}, (err, res, result) => {

      expect(err).to.not.exist;
      expect(res.statusCode).to.equal(200);
      expect(res.headers).to.haveOwnProperty('access-control-allow-origin');
      expect(res.headers).to.haveOwnProperty('access-control-allow-headers');
      expect(res.headers).to.haveOwnProperty('access-control-expose-headers');
      done();

    });
  });

  it('Should return 200 OK when no Content-Type specified on GET', done => {
    request('GET', {}, '/my_function/', undefined, (err, res, result) => {

      expect(err).to.not.exist;
      expect(res.statusCode).to.equal(200);
      expect(res.headers).to.haveOwnProperty('access-control-allow-origin');
      expect(res.headers).to.haveOwnProperty('access-control-allow-headers');
      expect(res.headers).to.haveOwnProperty('access-control-expose-headers');
      expect(result).to.equal(6);
      done();

    });
  });

  it('Should return 400 Bad Request + ClientError when no Content-Type specified on POST', done => {
    request('POST', {}, '/my_function/', undefined, (err, res, result) => {

      expect(err).to.not.exist;
      expect(res.statusCode).to.equal(400);
      expect(res.headers).to.haveOwnProperty('access-control-allow-origin');
      expect(res.headers).to.haveOwnProperty('access-control-allow-headers');
      expect(res.headers).to.haveOwnProperty('access-control-expose-headers');
      expect(result).to.exist;
      expect(result.error).to.exist;
      expect(result.error.type).to.equal('ClientError');
      done();

    });
  });

  it('Should return 200 OK + result when executed', done => {
    request('GET', {}, '/my_function/', '', (err, res, result) => {

      expect(err).to.not.exist;
      expect(res.statusCode).to.equal(200);
      expect(res.headers).to.haveOwnProperty('access-control-allow-origin');
      expect(res.headers).to.haveOwnProperty('access-control-allow-headers');
      expect(res.headers).to.haveOwnProperty('access-control-expose-headers');
      expect(result).to.equal(6);
      done();

    });
  });

  it('Should parse arguments from URL', done => {
    request('GET', {}, '/my_function/?a=10&b=20&c=30', '', (err, res, result) => {

      expect(err).to.not.exist;
      expect(res.statusCode).to.equal(200);
      expect(res.headers).to.haveOwnProperty('access-control-allow-origin');
      expect(res.headers).to.haveOwnProperty('access-control-allow-headers');
      expect(res.headers).to.haveOwnProperty('access-control-expose-headers');
      expect(result).to.equal(60);
      done();

    });
  });

  it('Should parse arguments from POST (URL encoded)', done => {
    request('POST', {}, '/my_function/', 'a=10&b=20&c=30', (err, res, result) => {

      expect(err).to.not.exist;
      expect(res.statusCode).to.equal(200);
      expect(res.headers).to.haveOwnProperty('access-control-allow-origin');
      expect(res.headers).to.haveOwnProperty('access-control-allow-headers');
      expect(res.headers).to.haveOwnProperty('access-control-expose-headers');
      expect(result).to.equal(60);
      done();

    });
  });

  it('Should not overwrite POST (URL encoded) data with query parameters', done => {
    request('POST', {}, '/my_function/?c=300', 'a=10&b=20&c=30', (err, res, result) => {

      expect(err).to.not.exist;
      expect(res.statusCode).to.equal(400);
      expect(res.headers).to.haveOwnProperty('access-control-allow-origin');
      expect(res.headers).to.haveOwnProperty('access-control-allow-headers');
      expect(res.headers).to.haveOwnProperty('access-control-expose-headers');
      expect(result.error).to.exist;
      expect(result.error.type).to.equal('ClientError');
      done();

    });
  });

  it('Should parse arguments from POST (JSON)', done => {
    request('POST', {}, '/my_function/', {a: 10, b: 20, c: 30}, (err, res, result) => {

      expect(err).to.not.exist;
      expect(res.statusCode).to.equal(200);
      expect(res.headers).to.haveOwnProperty('access-control-allow-origin');
      expect(res.headers).to.haveOwnProperty('access-control-allow-headers');
      expect(res.headers).to.haveOwnProperty('access-control-expose-headers');
      expect(result).to.equal(60);
      done();

    });
  });

  it('Should not overwrite POST (JSON) data with query parameters', done => {
    request('POST', {}, '/my_function/?c=300', {a: 10, b: 20, c: 30}, (err, res, result) => {

      expect(err).to.not.exist;
      expect(res.statusCode).to.equal(400);
      expect(res.headers).to.haveOwnProperty('access-control-allow-origin');
      expect(res.headers).to.haveOwnProperty('access-control-allow-headers');
      expect(res.headers).to.haveOwnProperty('access-control-expose-headers');
      expect(result.error).to.exist;
      expect(result.error.type).to.equal('ClientError');
      done();

    });
  });

  it('Should not parse arguments from POST (JSON Array)', done => {
    request('POST', {}, '/my_function/', [10, 20, 30], (err, res, result) => {

      expect(err).to.not.exist;
      expect(res.statusCode).to.equal(400);
      expect(result.error).to.exist;
      expect(result.error.type).to.equal('ClientError');
      expect(result.error.message).to.equal('Bad Request: Invalid JSON: Must be Object');
      done();

    });
  });

  it('Should give ParameterError if parameter doesn\'t match (converted)', done => {
    request('POST', {}, '/my_function/', 'a=10&b=20&c=hello%20world', (err, res, result) => {

      expect(err).to.not.exist;
      expect(res.statusCode).to.equal(400);
      expect(res.headers).to.haveOwnProperty('access-control-allow-origin');
      expect(res.headers).to.haveOwnProperty('access-control-allow-headers');
      expect(res.headers).to.haveOwnProperty('access-control-expose-headers');
      expect(result.error).to.exist;
      expect(result.error.type).to.equal('ParameterError');
      expect(result.error.details).to.exist;
      expect(result.error.details.c).to.exist;
      expect(result.error.details.c.expected).to.exist;
      expect(result.error.details.c.expected.type).to.equal('number');
      expect(result.error.details.c.actual).to.exist;
      expect(result.error.details.c.actual.type).to.equal('string');
      expect(result.error.details.c.actual.value).to.equal('hello world');
      done();

    });
  });

  it('Should give ParameterError if parameter doesn\'t match (not converted)', done => {
    request('POST', {}, '/my_function/', {a: 10, b: 20, c: '30'}, (err, res, result) => {

      expect(err).to.not.exist;
      expect(res.statusCode).to.equal(400);
      expect(res.headers).to.haveOwnProperty('access-control-allow-origin');
      expect(res.headers).to.haveOwnProperty('access-control-allow-headers');
      expect(res.headers).to.haveOwnProperty('access-control-expose-headers');
      expect(result.error).to.exist;
      expect(result.error.type).to.equal('ParameterError');
      expect(result.error.details).to.exist;
      expect(result.error.details.c).to.exist;
      expect(result.error.details.c.expected).to.exist;
      expect(result.error.details.c.expected.type).to.equal('number');
      expect(result.error.details.c.actual).to.exist;
      expect(result.error.details.c.actual.type).to.equal('string');
      expect(result.error.details.c.actual.value).to.equal('30');
      done();

    });
  });

  it('Should give 502 + ValueError if unexpected value', done => {
    request('POST', {}, '/my_function/', {c: 100}, (err, res, result) => {

      expect(err).to.not.exist;
      expect(res.statusCode).to.equal(502);
      expect(res.headers).to.haveOwnProperty('access-control-allow-origin');
      expect(res.headers).to.haveOwnProperty('access-control-allow-headers');
      expect(res.headers).to.haveOwnProperty('access-control-expose-headers');
      expect(result.error).to.exist;
      expect(result.error.type).to.equal('ValueError');
      expect(result.error.details).to.exist;
      expect(result.error.details.returns).to.exist;
      expect(result.error.details.returns.message).to.exist;
      expect(result.error.details.returns.expected).to.exist;
      expect(result.error.details.returns.expected.type).to.equal('number');
      expect(result.error.details.returns.actual).to.exist;
      expect(result.error.details.returns.actual.type).to.equal('string');
      expect(result.error.details.returns.actual.value).to.equal('hello value');
      done();

    });
  });

  it('Should give 200 OK for not found function', done => {
    request('POST', {}, '/test/', {}, (err, res, result) => {

      expect(err).to.not.exist;
      expect(res.statusCode).to.equal(200);
      expect(res.headers).to.haveOwnProperty('access-control-allow-origin');
      expect(res.headers).to.haveOwnProperty('access-control-allow-headers');
      expect(res.headers).to.haveOwnProperty('access-control-expose-headers');
      expect(result).to.equal('not found?');
      done();

    });
  });

  it('Should allow status setting from third callback parameter', done => {
    request('POST', {}, '/test/status/', {}, (err, res, result) => {

      expect(err).to.not.exist;
      expect(res.statusCode).to.equal(404);
      expect(res.headers).to.haveOwnProperty('access-control-allow-origin');
      expect(res.headers).to.haveOwnProperty('access-control-allow-headers');
      expect(res.headers).to.haveOwnProperty('access-control-expose-headers');
      expect(result).to.be.instanceof(Buffer);
      expect(result.toString()).to.equal('not found');
      done();

    });
  });

  it('Should pass headers properly', done => {
    request('POST', {}, '/headers/', {}, (err, res, result) => {

      expect(err).to.not.exist;
      expect(res.statusCode).to.equal(200);
      expect(res.headers).to.haveOwnProperty('access-control-allow-origin');
      expect(res.headers).to.haveOwnProperty('access-control-allow-headers');
      expect(res.headers).to.haveOwnProperty('access-control-expose-headers');
      expect(res.headers['content-type']).to.equal('text/html');
      expect(result).to.be.instanceof(Buffer);
      expect(result.toString()).to.equal('abcdef');
      done();

    });
  });

  it('Should parse object properly', done => {
    request('POST', {}, '/object_parsing/', {}, (err, res, result) => {

      expect(err).to.not.exist;
      expect(res.statusCode).to.equal(200);
      expect(result).to.equal(null);
      done();

    });
  });

  it('Should populate HTTP body', done => {
    request('POST', {}, '/http_body/', {abc: 123}, (err, res, result) => {

      expect(err).to.not.exist;
      expect(res.statusCode).to.equal(200);
      expect(result).to.be.a.string;
      expect(result).to.equal('{"abc":123}');
      done();

    });
  });

  it('Should null number properly (POST)', done => {
    request('POST', {}, '/number_nullable/', {}, (err, res, result) => {

      expect(err).to.not.exist;
      expect(res.statusCode).to.equal(200);
      expect(result).to.be.an.array;
      expect(result[0]).to.equal(null);
      expect(result[1]).to.equal(null);
      done();

    });
  });

  it('Should null number properly (GET)', done => {
    request('GET', {}, '/number_nullable/', '', (err, res, result) => {

      expect(err).to.not.exist;
      expect(res.statusCode).to.equal(200);
      expect(result).to.be.an.array;
      expect(result[0]).to.equal(null);
      expect(result[1]).to.equal(null);
      done();

    });
  });

  it('Should error object on string provided', done => {
    request('POST', {}, '/object_parsing/', {obj: 'xxx'}, (err, res, result) => {

      expect(err).to.not.exist;
      expect(res.statusCode).to.equal(400);
      expect(result.error).to.exist;
      expect(result.error.type).to.equal('ParameterError');
      expect(result.error.details).to.exist;
      expect(result.error.details.obj).to.exist;
      expect(result.error.details.obj.message).to.exist;
      expect(result.error.details.obj.expected).to.exist;
      expect(result.error.details.obj.expected.type).to.equal('object');
      expect(result.error.details.obj.actual).to.exist;
      expect(result.error.details.obj.actual.type).to.equal('string');
      expect(result.error.details.obj.actual.value).to.equal('xxx');
      done();

    });
  });

  it('Should reject integer type when provided float (GET)', done => {
    request('GET', {}, '/type_rejection/?alpha=47.2', '', (err, res, result) => {

      expect(err).to.not.exist;
      expect(res.statusCode).to.equal(400);
      expect(result.error).to.exist;
      expect(result.error.type).to.equal('ParameterError');
      expect(result.error.details).to.exist;
      expect(result.error.details.alpha).to.exist;
      expect(result.error.details.alpha.message).to.exist;
      expect(result.error.details.alpha.expected).to.exist;
      expect(result.error.details.alpha.expected.type).to.equal('integer');
      expect(result.error.details.alpha.actual).to.exist;
      expect(result.error.details.alpha.actual.type).to.equal('number');
      expect(result.error.details.alpha.actual.value).to.equal(47.2);
      done();

    });
  });

  it('Should reject integer type when provided float (POST)', done => {
    request('POST', {}, '/type_rejection/', {alpha: 47.2}, (err, res, result) => {

      expect(err).to.not.exist;
      expect(res.statusCode).to.equal(400);
      expect(result.error).to.exist;
      expect(result.error.type).to.equal('ParameterError');
      expect(result.error.details).to.exist;
      expect(result.error.details.alpha).to.exist;
      expect(result.error.details.alpha.message).to.exist;
      expect(result.error.details.alpha.expected).to.exist;
      expect(result.error.details.alpha.expected.type).to.equal('integer');
      expect(result.error.details.alpha.actual).to.exist;
      expect(result.error.details.alpha.actual.type).to.equal('number');
      expect(result.error.details.alpha.actual.value).to.equal(47.2);
      done();

    });
  });

  it('Should accept integer type when provided integer (GET)', done => {
    request('GET', {}, '/type_rejection/?alpha=47', '', (err, res, result) => {

      expect(err).to.not.exist;
      expect(res.statusCode).to.equal(200);
      expect(result).to.equal(47);
      done();

    });
  });

  it('Should accept integer type when provided integer (POST)', done => {
    request('POST', {}, '/type_rejection/', {alpha: 47}, (err, res, result) => {

      expect(err).to.not.exist;
      expect(res.statusCode).to.equal(200);
      expect(result).to.equal(47);
      done();

    });
  });

  it('Should not accept empty object.http', done => {
    request('GET', {}, '/sanitize/http_object_empty/', '', (err, res, result) => {

      expect(err).to.not.exist;
      expect(res.statusCode).to.equal(502);
      expect(result.error).to.exist;
      expect(result.error.details).to.exist;
      expect(result.error.details.returns).to.exist
      expect(result.error.details.returns.invalid).to.equal(true);
      done();

    });
  });

  it('Should sanitize a {_base64: ...} buffer input', done => {
    request('GET', {}, '/sanitize/http_object_base64/', '', (err, res, result) => {

      expect(err).to.not.exist;
      expect(res.statusCode).to.equal(200);
      expect(result.error).to.not.exist;
      expect(result.toString()).to.equal('fix for steven');
      done();

    });
  });

  it('Should accept uppercase Content-Type', done => {
    request('GET', {}, '/sanitize/http_object_header_case/?contentType=image/png', '', (err, res, result) => {

      expect(err).to.not.exist;
      expect(res.statusCode).to.equal(200);
      expect(res.headers).to.exist;
      expect(res.headers).to.haveOwnProperty('content-type');
      expect(res.headers['content-type']).to.equal('image/png');
      done();

    });
  });

  it('Should not accept object.http with null body', done => {
    request('GET', {}, '/sanitize/http_object/', '', (err, res, result) => {

      expect(err).to.not.exist;
      expect(res.statusCode).to.equal(502);
      expect(result.error).to.exist;
      expect(result.error.details).to.exist;
      expect(result.error.details.returns).to.exist
      expect(result.error.details.returns.invalid).to.equal(true);
      done();


    });
  });

  it('Should accept object.http with string body', done => {
    request('GET', {}, '/sanitize/http_object/?body=hello', '', (err, res, result) => {

      expect(err).to.not.exist;
      expect(res.statusCode).to.equal(200);
      expect(res.headers['content-type']).to.equal('text/plain');
      expect(result.toString()).to.equal('hello');
      done();

    });
  });

  it('Should not accept object.http with statusCode out of range', done => {
    request('GET', {}, '/sanitize/http_object/?statusCode=600', '', (err, res, result) => {

      expect(err).to.not.exist;
      expect(res.statusCode).to.equal(502);
      expect(result.error).to.exist;
      expect(result.error.details).to.exist;
      expect(result.error.details.returns).to.exist
      expect(result.error.details.returns.invalid).to.equal(true);
      done();


    });
  });

  it('Should not accept object.http with invalid headers object', done => {
    request('POST', {}, '/sanitize/http_object/', {headers: true}, (err, res, result) => {

      expect(err).to.not.exist;
      expect(res.statusCode).to.equal(502);
      expect(result.error).to.exist;
      expect(result.error.details).to.exist;
      expect(result.error.details.returns).to.exist
      expect(result.error.details.returns.invalid).to.equal(true);
      done();


    });
  });

  it('Should allow header setting', done => {
    request('POST', {}, '/sanitize/http_object/', {body: '<b>hello</b>', headers: {'content-type': 'text/html'}}, (err, res, result) => {

      expect(err).to.not.exist;
      expect(res.statusCode).to.equal(200);
      expect(res.headers['content-type']).to.equal('text/html');
      expect(result.toString()).to.equal('<b>hello</b>');
      done();

    });
  });

  it('Should overwrite access-control-allow-origin', done => {
    request('POST', {}, '/sanitize/http_object/', {body: '<b>hello</b>', headers: {'access-control-allow-origin': '$'}}, (err, res, result) => {

      expect(err).to.not.exist;
      expect(res.statusCode).to.equal(200);
      expect(res.headers['access-control-allow-origin']).to.equal('$');
      expect(result.toString()).to.equal('<b>hello</b>');
      done();

    });
  });

  it('Should NOT overwrite x-faaslang', done => {
    request('POST', {}, '/sanitize/http_object/', {body: '<b>hello</b>', headers: {'x-faaslang': '$'}}, (err, res, result) => {

      expect(err).to.not.exist;
      expect(res.statusCode).to.equal(200);
      expect(res.headers['x-faaslang']).to.not.equal('$');
      expect(result.toString()).to.equal('<b>hello</b>');
      done();

    });
  });

  it('Should run a background function', done => {
    request('POST', {}, '/bg/:bg', {data: 'xxx'}, (err, res, result) => {

      expect(err).to.not.exist;
      expect(res.statusCode).to.equal(202);
      expect(result).to.exist;
      expect(result).to.be.instanceof(Buffer);
      expect(result.length).to.be.greaterThan(0);
      done();

    });
  });

  it('Should return 302 redirect with correct url when running a background function missing a slash before :bg and at end of url', done => {
    request('POST', {'user-agent': 'testing'}, '/bg:bg', '', (err, res, result) => {

      expect(err).to.not.exist;
      expect(res.statusCode).to.equal(302);
      expect(res.headers).to.haveOwnProperty('access-control-allow-origin');
      expect(res.headers).to.haveOwnProperty('access-control-allow-headers');
      expect(res.headers).to.haveOwnProperty('access-control-expose-headers');
      expect(res.headers).to.haveOwnProperty('location');
      expect(res.headers.location).to.equal('/bg/:bg');
      done();

    });
  });

  it('Should return 302 redirect with correct url when running a background function missing a slash before :bg but with slash at end of url', done => {
    request('POST', {'user-agent': 'testing'}, '/bg:bg/', '', (err, res, result) => {

      expect(err).to.not.exist;
      expect(res.statusCode).to.equal(302);
      expect(res.headers).to.haveOwnProperty('access-control-allow-origin');
      expect(res.headers).to.haveOwnProperty('access-control-allow-headers');
      expect(res.headers).to.haveOwnProperty('access-control-expose-headers');
      expect(res.headers).to.haveOwnProperty('location');
      expect(res.headers.location).to.equal('/bg/:bg');
      done();

    });
  });

  it('Should return 302 redirect with correct url when running a background function missing a slash before :bg and at end of url with a query', done => {
    request('POST', {'user-agent': 'testing'}, '/bg:bg?test=param', '', (err, res, result) => {

      expect(err).to.not.exist;
      expect(res.statusCode).to.equal(302);
      expect(res.headers).to.haveOwnProperty('access-control-allow-origin');
      expect(res.headers).to.haveOwnProperty('access-control-allow-headers');
      expect(res.headers).to.haveOwnProperty('access-control-expose-headers');
      expect(res.headers).to.haveOwnProperty('location');
      expect(res.headers.location).to.equal('/bg/:bg?test=param');
      done();

    });
  });

  it('Should return 302 redirect with correct url when running a background function missing a slash before :bg but with slash at end of url with a query', done => {
    request('POST', {'user-agent': 'testing'}, '/bg:bg/?test=param', '', (err, res, result) => {

      expect(err).to.not.exist;
      expect(res.statusCode).to.equal(302);
      expect(res.headers).to.haveOwnProperty('access-control-allow-origin');
      expect(res.headers).to.haveOwnProperty('access-control-allow-headers');
      expect(res.headers).to.haveOwnProperty('access-control-expose-headers');
      expect(res.headers).to.haveOwnProperty('location');
      expect(res.headers.location).to.equal('/bg/:bg?test=param');
      done();

    });
  });

  it('Should run a background function with bg mode "info"', done => {
    request('POST', {}, '/bg/info/:bg', {data: 'xxx'}, (err, res, result) => {

      expect(err).to.not.exist;
      expect(res.statusCode).to.equal(202);
      expect(result).to.exist;
      expect(result).to.be.instanceof(Buffer);
      expect(result.length).to.be.greaterThan(0);
      done();

    });
  });

  it('Should run a background function with bg mode "empty"', done => {
    request('POST', {}, '/bg/empty/:bg', {data: 'xxx'}, (err, res, result) => {

      expect(err).to.not.exist;
      expect(res.statusCode).to.equal(202);
      expect(result).to.exist;
      expect(result).to.be.instanceof(Buffer);
      expect(result.length).to.equal(0);
      done();

    });
  });

  it('Should run a background function with bg mode "params"', done => {
    request('POST', {}, '/bg/params/:bg', {data: 'xxx'}, (err, res, result) => {

      expect(err).to.not.exist;
      expect(res.statusCode).to.equal(202);
      expect(result).to.exist;
      expect(result).to.be.an('object');
      expect(result).to.haveOwnProperty('data');
      expect(result.data).to.equal('xxx');
      done();

    });
  });

  it('Should run a background function with bg mode "params" looking for a specific parameter', done => {
    request('POST', {}, '/bg/paramsSpecific1/:bg', {data: 'xxx', discarded: 'xxx'}, (err, res, result) => {

      expect(err).to.not.exist;
      expect(res.statusCode).to.equal(202);
      expect(result).to.exist;
      expect(result).to.be.an('object');
      expect(result).to.haveOwnProperty('data');
      expect(result).to.not.haveOwnProperty('discarded');
      expect(result.data).to.equal('xxx');
      done();

    });
  });

  it('Should run a background function with bg mode "params" looking for two specific parameters', done => {
    request('POST', {}, '/bg/paramsSpecific2/:bg', {data: 'xxx', otherdata: 'xxx', discarded: 'xxx'}, (err, res, result) => {

      expect(err).to.not.exist;
      expect(res.statusCode).to.equal(202);
      expect(result).to.exist;
      expect(result).to.be.an('object');
      expect(result).to.haveOwnProperty('data');
      expect(result).to.haveOwnProperty('otherdata');
      expect(result.data).to.equal('xxx');
      expect(result.otherdata).to.equal('xxx');
      done();

    });
  });

  it('Should run a background function with bg mode "params" looking for specific param that is not there', done => {
    request('POST', {}, '/bg/paramsSpecific3/:bg', {otherdata: 'xxx'}, (err, res, result) => {

      expect(err).to.not.exist;
      expect(res.statusCode).to.equal(202);
      expect(result).to.exist;
      expect(result).to.be.an('object');
      expect(result).to.not.haveOwnProperty('data');
      done();

    });
  });

  it('Should register a runtime error properly', done => {
    request('POST', {}, '/runtime/', {}, (err, res, result) => {

      expect(err).to.not.exist;
      expect(res.statusCode).to.equal(403);
      expect(result).to.exist;
      expect(result).to.be.an('object');
      expect(result.error).to.exist;
      expect(result.error).to.be.an('object');
      expect(result.error.type).to.equal('RuntimeError');
      done();

    });
  });

  it('Should register a fatal error properly', done => {
    request('POST', {}, '/runtime/fatal/', {}, (err, res, result) => {

      expect(err).to.not.exist;
      expect(res.statusCode).to.equal(500);
      expect(result).to.exist;
      expect(result).to.be.an('object');
      expect(result.error).to.exist;
      expect(result.error).to.be.an('object');
      expect(result.error.type).to.equal('FatalError');
      done();

    });
  });

  it('Should register a thrown error properly', done => {
    request('POST', {}, '/runtime/thrown/', {}, (err, res, result) => {

      expect(err).to.not.exist;
      expect(res.statusCode).to.equal(403);
      expect(result).to.exist;
      expect(result).to.be.an('object');
      expect(result.error).to.exist;
      expect(result.error).to.be.an('object');
      expect(result.error.type).to.equal('RuntimeError');
      done();

    });
  });

  it('Should register an uncaught promise', done => {
    request('POST', {}, '/runtime/promise_uncaught/', {}, (err, res, result) => {

      expect(err).to.not.exist;
      expect(res.statusCode).to.equal(403);
      expect(result).to.exist;
      expect(result).to.be.an('object');
      expect(result.error).to.exist;
      expect(result.error).to.be.an('object');
      expect(result.error.type).to.equal('RuntimeError');
      done();

    });
  });

  it('Should respond to an array as an implementation error', done => {
    request('POST', {}, '/runtime/array/', {}, (err, res, result) => {

      expect(err).to.not.exist;
      expect(res.statusCode).to.equal(403);
      expect(result).to.exist;
      expect(result).to.be.an('object');
      expect(result.error).to.exist;
      expect(result.error).to.be.an('object');
      expect(result.error.type).to.equal('RuntimeError');
      done();

    });
  });

  it('Should respond to a boolean as an implementation error', done => {
    request('POST', {}, '/runtime/boolean/', {}, (err, res, result) => {

      expect(err).to.not.exist;
      expect(res.statusCode).to.equal(403);
      expect(result).to.exist;
      expect(result).to.be.an('object');
      expect(result.error).to.exist;
      expect(result.error).to.be.an('object');
      expect(result.error.type).to.equal('RuntimeError');
      done();

    });
  });

  it('Should respond to a number as an implementation error', done => {
    request('POST', {}, '/runtime/number/', {}, (err, res, result) => {

      expect(err).to.not.exist;
      expect(res.statusCode).to.equal(403);
      expect(result).to.exist;
      expect(result).to.be.an('object');
      expect(result.error).to.exist;
      expect(result.error).to.be.an('object');
      expect(result.error.type).to.equal('RuntimeError');
      done();

    });
  });

  it('Should respond to an object as an implementation error', done => {
    request('POST', {}, '/runtime/object/', {}, (err, res, result) => {

      expect(err).to.not.exist;
      expect(res.statusCode).to.equal(403);
      expect(result).to.exist;
      expect(result).to.be.an('object');
      expect(result.error).to.exist;
      expect(result.error).to.be.an('object');
      expect(result.error.type).to.equal('RuntimeError');
      done();

    });
  });

  it('Should respond to a string as an implementation error', done => {
    request('POST', {}, '/runtime/string/', {}, (err, res, result) => {

      expect(err).to.not.exist;
      expect(res.statusCode).to.equal(403);
      expect(result).to.exist;
      expect(result).to.be.an('object');
      expect(result.error).to.exist;
      expect(result.error).to.be.an('object');
      expect(result.error.type).to.equal('RuntimeError');
      done();

    });
  });

  it('Should handle multipart/form-data', done => {

    let form = new FormData();
    form.append('my_field', 'my value');
    form.append('my_other_field', 'my other value');

    form.submit(`http://${HOST}:${PORT}/reflect`, (err, response) => {

      expect(err).to.not.exist;
      expect(response.statusCode).to.equal(200);

      let body = [];
      response.on('readable', function() {
          body.push(response.read());
      });

      response.on('end', function() {
        let results = JSON.parse(body);
        expect(results.my_field).to.equal('my value');
        expect(results.my_other_field).to.equal('my other value');
        done();
      });

      response.on('err', function(err) {
        expect(err).to.not.exist;
        done();
      })

    })
  });

  it('Should handle multipart/form-data with buffer', done => {
    const fs = require('fs')
    let pkgJson = fs.readFileSync(process.cwd() + '/package.json')

    let form = new FormData();
    form.append('my_field', 'my value');
    form.append('my_string_buffer', Buffer.from('123'));
    form.append('my_file_buffer', pkgJson);

    form.submit(`http://${HOST}:${PORT}/reflect`, (err, response) => {

      expect(err).to.not.exist;
      expect(response.statusCode).to.equal(200);

      let body = [];
      response.on('readable', function() { body.push(response.read()); });

      response.on('end', function() {
        let results = JSON.parse(body);
        let stringBuffer = Buffer.from(results.my_string_buffer.data)
        let fileBuffer = Buffer.from(results.my_file_buffer.data)
        expect(results.my_field).to.equal('my value');
        expect(stringBuffer).to.be.deep.equal(Buffer.from('123'))
        expect(fileBuffer).to.be.deep.equal(pkgJson)
        done();
      });

      response.on('err', function(err) {
        expect(err).to.not.exist;
        done();
      })

    })
  });

  it('Should handle multipart/form-data with json', done => {

    let form = new FormData();
    form.append('my_field', 'my value');
    form.append('my_json', JSON.stringify({
      someJsonNums: 123,
      someJson: 'hello'
    }), 'my.json');

    form.submit(`http://${HOST}:${PORT}/reflect`, (err, response) => {

      expect(err).to.not.exist;
      expect(response.statusCode).to.equal(200);

      let body = [];
      response.on('readable', function() {
          body.push(response.read());
      });

      response.on('end', function() {
        let results = JSON.parse(body);
        expect(results.my_field).to.equal('my value');
        expect(results.my_json).to.deep.equal({
          someJsonNums: 123,
          someJson: 'hello'
        });
        done();
      });

      response.on('err', function(err) {
        expect(err).to.not.exist;
        done();
      })

    })
  });

  it('Should handle multipart/form-data with bad json', done => {

    let form = new FormData();
    form.append('my_field', 'my value');
    form.append('my_json', 'totally not json', 'my.json');

    form.submit(`http://${HOST}:${PORT}/reflect`, (err, response) => {

      expect(err).to.not.exist;
      expect(response.statusCode).to.equal(400);

      let body = [];
      response.on('readable', function() {
          body.push(response.read());
      });

      response.on('end', function() {
        let results = JSON.parse(body);
        expect(results.error).to.exist
        expect(results.error.message).to.equal('Bad Request: Invalid multipart form-data with key: my_json')
        done();
      });

      response.on('err', function(err) {
        expect(err).to.not.exist;
        done();
      })

    })
  });

  it('Should reject an object that doesn\'t map to Schema', done => {
    request('POST', {}, '/schema_rejection/', {
      obj: {
        name: 'hello',
        enabled: true,
        data: 'xxx',
        timestamp: 1337
      }
    },
    (err, res, result) => {

      expect(err).to.not.exist;
      expect(res.statusCode).to.equal(400);
      expect(res.headers).to.haveOwnProperty('access-control-allow-origin');
      expect(res.headers).to.haveOwnProperty('access-control-allow-headers');
      expect(res.headers).to.haveOwnProperty('access-control-expose-headers');
      expect(result.error).to.exist;
      expect(result.error.type).to.equal('ParameterError');
      expect(result.error.details).to.exist;
      expect(result.error.details.obj).to.exist;
      expect(result.error.details.obj.expected).to.exist;
      expect(result.error.details.obj.expected.type).to.equal('object');
      expect(result.error.details.obj.expected.schema).to.exist;
      expect(result.error.details.obj.expected.schema).to.have.length(4);
      expect(result.error.details.obj.expected.schema[0].name).to.equal('name');
      expect(result.error.details.obj.expected.schema[0].type).to.equal('string');
      expect(result.error.details.obj.expected.schema[1].name).to.equal('enabled');
      expect(result.error.details.obj.expected.schema[1].type).to.equal('boolean');
      expect(result.error.details.obj.expected.schema[2].name).to.equal('data');
      expect(result.error.details.obj.expected.schema[2].type).to.equal('object');
      expect(result.error.details.obj.expected.schema[2].schema).to.exist;
      expect(result.error.details.obj.expected.schema[2].schema).to.have.length(2);
      expect(result.error.details.obj.expected.schema[2].schema[0].name).to.equal('a');
      expect(result.error.details.obj.expected.schema[2].schema[0].type).to.equal('string');
      expect(result.error.details.obj.expected.schema[2].schema[1].name).to.equal('b');
      expect(result.error.details.obj.expected.schema[2].schema[1].type).to.equal('string');
      expect(result.error.details.obj.expected.schema[3].name).to.equal('timestamp');
      expect(result.error.details.obj.expected.schema[3].type).to.equal('number');
      expect(result.error.details.obj.actual).to.exist;
      expect(result.error.details.obj.actual.type).to.equal('object');
      expect(result.error.details.obj.actual.value).to.deep.equal({
        name: 'hello',
        enabled: true,
        data: 'xxx',
        timestamp: 1337
      });
      done();

    });
  });

  it('Should accept an object that correctly maps to Schema', done => {
    request('POST', {}, '/schema_rejection/', {
      obj: {
        name: 'hello',
        enabled: true,
        data: {a: 'alpha', b: 'beta'},
        timestamp: 1337
      }
    },
    (err, res, result) => {

      expect(err).to.not.exist;
      expect(res.statusCode).to.equal(200);
      expect(res.headers).to.haveOwnProperty('access-control-allow-origin');
      expect(res.headers).to.haveOwnProperty('access-control-allow-headers');
      expect(res.headers).to.haveOwnProperty('access-control-expose-headers');
      expect(result).to.equal('hello');
      done();

    });
  });

  it('Should reject an array that doesn\'t map to Schema', done => {
    request('POST', {}, '/schema_rejection_array/', {
      users: ['alpha', 'beta']
    },
    (err, res, result) => {

      expect(err).to.not.exist;
      expect(res.statusCode).to.equal(400);
      expect(res.headers).to.haveOwnProperty('access-control-allow-origin');
      expect(res.headers).to.haveOwnProperty('access-control-allow-headers');
      expect(res.headers).to.haveOwnProperty('access-control-expose-headers');
      expect(result.error).to.exist;
      expect(result.error.type).to.equal('ParameterError');
      expect(result.error.details).to.exist;
      expect(result.error.details.users).to.exist;
      expect(result.error.details.users.expected).to.exist;
      expect(result.error.details.users.expected.type).to.equal('array');
      expect(result.error.details.users.expected.schema).to.exist;
      expect(result.error.details.users.expected.schema).to.have.length(1);
      expect(result.error.details.users.expected.schema[0].name).to.equal('user');
      expect(result.error.details.users.expected.schema[0].type).to.equal('object');
      expect(result.error.details.users.expected.schema[0].schema).to.exist;
      expect(result.error.details.users.expected.schema[0].schema).to.have.length(2);
      expect(result.error.details.users.expected.schema[0].schema[0].name).to.equal('username');
      expect(result.error.details.users.expected.schema[0].schema[0].type).to.equal('string');
      expect(result.error.details.users.expected.schema[0].schema[1].name).to.equal('age');
      expect(result.error.details.users.expected.schema[0].schema[1].type).to.equal('number');
      expect(result.error.details.users.actual).to.exist;
      expect(result.error.details.users.actual.type).to.equal('array');
      expect(result.error.details.users.actual.value).to.deep.equal(['alpha', 'beta']);
      done();

    });
  });

  it('Should accept an array that correctly maps to Schema', done => {
    request('POST', {}, '/schema_rejection_array/', {
      users: [
        {
          username: 'alpha',
          age: 1
        },
        {
          username: 'beta',
          age: 2
        }
      ]
    },
    (err, res, result) => {

      expect(err).to.not.exist;
      expect(res.statusCode).to.equal(200);
      expect(res.headers).to.haveOwnProperty('access-control-allow-origin');
      expect(res.headers).to.haveOwnProperty('access-control-allow-headers');
      expect(res.headers).to.haveOwnProperty('access-control-expose-headers');
      expect(result).to.equal('hello');
      done();

    });
  });

  it('Should reject an nested array that doesn\'t map to Schema', done => {
    request('POST', {}, '/schema_rejection_nested_array/', {
      users: [
        { username: 'steve', posts: [{ title: 't', body: 'b' }] },
        { posts: [{ title: 't', body: 'b' }] }
      ]
    },
      (err, res, result) => {

        expect(err).to.not.exist;
        expect(res.statusCode).to.equal(400);
        expect(res.headers).to.haveOwnProperty('access-control-allow-origin');
        expect(res.headers).to.haveOwnProperty('access-control-allow-headers');
        expect(res.headers).to.haveOwnProperty('access-control-expose-headers');
        expect(result.error).to.exist;
        expect(result.error.type).to.equal('ParameterError');
        expect(result.error.details).to.exist;
        expect(result.error.details.users).to.exist;
        expect(result.error.details.users.expected).to.exist;
        expect(result.error.details.users.expected.type).to.equal('array');
        expect(result.error.details.users.expected.schema).to.deep.equal([
          {
            name: 'user',
            type: 'object',
            description: 'a user',
            schema: [
              {
                name: 'username',
                type: 'string',
                description: ''
              },
              {
                name: 'posts',
                type: 'array',
                description: '',
                schema: [
                  {
                    name: 'post',
                    type: 'object',
                    description: '',
                    schema: [
                      {
                        name: 'title',
                        type: 'string',
                        description: ''
                      },
                      {
                        name: 'body',
                        type: 'string',
                        description: ''
                      }
                    ]
                  }
                ]
              }
            ]
          }
        ]);
        expect(result.error.details.users.actual).to.deep.equal({
          type: 'array',
          value: [
            {
              posts: [
                {
                  body: 'b',
                  title: 't'
                }
              ],
              username: 'steve'
            },
            {
              posts: [
                {
                  body: 'b',
                  title: 't'
                }
              ]
            }
          ]
        });
        done();

      });
  });

  it('Should accept a nested array that correctly maps to Schema', done => {
    request('POST', {}, '/schema_rejection_nested_array/', {
      users: [
        { username: 'steve', posts: [{ title: 't', body: 'b' }] },
        { username: 'steve2', posts: [{ title: 't', body: 'b' }] }
      ]
    },
    (err, res, result) => {

      expect(err).to.not.exist;
      expect(res.statusCode).to.equal(200);
      expect(res.headers).to.haveOwnProperty('access-control-allow-origin');
      expect(res.headers).to.haveOwnProperty('access-control-allow-headers');
      expect(res.headers).to.haveOwnProperty('access-control-expose-headers');
      expect(result).to.deep.equal( [
        { username: 'steve', posts: [{ title: 't', body: 'b' }] },
        { username: 'steve2', posts: [{ title: 't', body: 'b' }] }
      ]);
      done();

    });
  });

  it('Should reject an array that doesn\'t map to a Schema for an array of numbers', done => {
    request('POST', {}, '/schema_rejection_number_array/', {
      userIds: ['alpha', 'beta']
    },
    (err, res, result) => {

      expect(err).to.not.exist;
      expect(res.statusCode).to.equal(400);
      expect(res.headers).to.haveOwnProperty('access-control-allow-origin');
      expect(res.headers).to.haveOwnProperty('access-control-allow-headers');
      expect(res.headers).to.haveOwnProperty('access-control-expose-headers');
      expect(result.error).to.exist;
      expect(result.error.type).to.equal('ParameterError');
      expect(result.error.details).to.exist;
      expect(result.error.details.userIds).to.exist;
      expect(result.error.details.userIds.expected).to.exist;
      expect(result.error.details.userIds.expected.type).to.equal('array');
      expect(result.error.details.userIds.expected.schema).to.exist;
      expect(result.error.details.userIds.expected.schema).to.have.length(1);
      expect(result.error.details.userIds.expected.schema[0].type).to.equal('number');
      expect(result.error.details.userIds.actual).to.exist;
      expect(result.error.details.userIds.actual.type).to.equal('array');
      expect(result.error.details.userIds.actual.value).to.deep.equal(['alpha', 'beta']);
      done();

    });
  });

  it('Should accept an array that correctly maps to Schema', done => {
    request('POST', {}, '/schema_rejection_number_array/', {
      userIds: [1, 2, 3]
    },
    (err, res, result) => {

      expect(err).to.not.exist;
      expect(res.statusCode).to.equal(200);
      expect(res.headers).to.haveOwnProperty('access-control-allow-origin');
      expect(res.headers).to.haveOwnProperty('access-control-allow-headers');
      expect(res.headers).to.haveOwnProperty('access-control-expose-headers');
      expect(result).to.equal('hello');
      done();

    });
  });

  it('Should handle large buffer parameters', done => {
    request('POST', {'x-convert-strings': true}, '/runtime/largebuffer/', {
      file: `{"_base64": "${'a'.repeat(50000000)}"}`
    }, (err, res, result) => {

      expect(err).to.not.exist;
      expect(res.statusCode).to.equal(200);
      expect(result).to.exist;
      expect(result.error).to.not.exist;
      done();

    });
  }).timeout(5000);

  it('Should accept a request with the optional param', done => {
    request('POST', {}, '/optional_params/', {name: 'steve'},
    (err, res, result) => {

      expect(err).to.not.exist;
      expect(res.statusCode).to.equal(200);
      expect(result).to.equal('steve');
      done();

    });
  });

  it('Should accept a request without the optional param', done => {
    request('POST', {}, '/optional_params/', {},
    (err, res, result) => {

      expect(err).to.not.exist;
      expect(res.statusCode).to.equal(200);
      expect(result).to.equal('hello');
      done();

    });
  });

  it('Should accept a request without the optional param', done => {
    request('POST', {}, '/schema_optional_params/', {},
    (err, res, result) => {

      expect(err).to.not.exist;
      expect(res.statusCode).to.equal(200);
      expect(result).to.equal(null);
      done();

    });
  });

  it('Should accept a request without the optional param field', done => {
    request('POST', {}, '/schema_optional_params/', {obj: {name: 'steve'}},
    (err, res, result) => {

      expect(err).to.not.exist;
      expect(res.statusCode).to.equal(200);
      expect(result).to.deep.equal({name: 'steve'});
      done();

    });
  });

  it('Should accept a request with the optional param field set to null', done => {
    request('POST', {}, '/schema_optional_params/', {obj: {name: 'steve', enabled: null}},
    (err, res, result) => {

      expect(err).to.not.exist;
      expect(res.statusCode).to.equal(200);
      expect(result).to.deep.equal({name: 'steve', enabled: null});
      done();

    });
  });

  it('Should accept a request with the optional param field', done => {
    request('POST', {}, '/schema_optional_params/', {obj: {name: 'steve', enabled: true}},
    (err, res, result) => {

      expect(err).to.not.exist;
      expect(res.statusCode).to.equal(200);
      expect(result).to.deep.equal({name: 'steve', enabled: true});
      done();

    });
  });

  it('Should accept a request without the optional param (nested schema)', done => {
    request('POST', {}, '/optional_nested_schema_params/', {obj: {name: 'steve' }},
    (err, res, result) => {

      expect(err).to.not.exist;
      expect(res.statusCode).to.equal(200);
      expect(result).to.deep.equal({name: 'steve'});
      done();

    });
  });

  it('Should reject a request without the required param within the optional object (nested schema)', done => {
    request('POST', {}, '/optional_nested_schema_params/', {obj: {name: 'steve', options: {}}},
    (err, res, result) => {

      expect(err).to.not.exist;
      expect(result).to.exist;
      expect(result.error).to.exist;
      expect(res.statusCode).to.equal(400);
      done();

    });
  });


  it('Should accept a request with the optional object (nested schema)', done => {
    request('POST', {}, '/optional_nested_schema_params/', {obj: {name: 'steve', options: {istest: true}}},
    (err, res, result) => {

      expect(err).to.not.exist;
      expect(res.statusCode).to.equal(200);
      expect(result).to.exist;
      expect(result).to.deep.equal({name: 'steve', options: { istest: true}});
      done();

    });
  });

  it('Should accept a request with the optional object and optional field (nested schema)', done => {
    request('POST', {}, '/optional_nested_schema_params/', {obj: {name: 'steve', options: {istest: true, threads: 4}}},
    (err, res, result) => {

      expect(err).to.not.exist;
      expect(res.statusCode).to.equal(200);
      expect(result).to.exist;
      expect(result).to.deep.equal({name: 'steve', options: { istest: true, threads: 4}});
      done();

    });
  });

  it('Should successfully return a request without the optional value', done => {
    request('POST', {}, '/optional_nested_schema_params/', {},
    (err, res, result) => {

      expect(err).to.not.exist;
      expect(res.statusCode).to.equal(200);
      expect(result).to.equal(null);
      done();

    });
  });


  it('Should successfully return a request without the optional values', done => {
    request('POST', {}, '/optional_nested_schema_params/', {obj: {name: 'steve'}},
    (err, res, result) => {

      expect(err).to.not.exist;
      expect(res.statusCode).to.equal(200);
      expect(result).to.exist;
      expect(result).to.deep.equal({name: 'steve'});
      done();

    });
  });

  it('Should successfully return a request with the optional values', done => {
    request('POST', {}, '/optional_nested_schema_params/', {obj: {name: 'steve', options: {istest: true}}},
    (err, res, result) => {

      expect(err).to.not.exist;
      expect(res.statusCode).to.equal(200);
      expect(result).to.exist;
      expect(result).to.deep.equal({name: 'steve', options: {istest: true}});
      done();

    });
  });

  it('Should successfully return a request with the optional values and fields', done => {
    request('POST', {}, '/optional_nested_schema_params/', {obj: {name: 'steve', options: {istest: true, threads: 4}}},
    (err, res, result) => {

      expect(err).to.not.exist;
      expect(res.statusCode).to.equal(200);
      expect(result).to.exist;
      expect(result).to.deep.equal({name: 'steve', options: {istest: true, threads: 4}});
      done();

    });
  });

  it('Should successfully return a default value with an optional field', done => {
    request('POST', {}, '/optional_param_not_null/', {},
    (err, res, result) => {

      expect(err).to.not.exist;
      expect(res.statusCode).to.equal(200);
      expect(result).to.exist;
      expect(result).to.equal('default');
      done();

    });
  });

  it('Should successfully return a schema with a default set to 0', done => {
    request('POST', {}, '/stripe/', {id: '0'},
    (err, res, result) => {

      expect(err).to.not.exist;
      expect(res.statusCode).to.equal(200);
      expect(result).to.exist;
      done();

    });
  });

  it('Should successfully return a schema with an array', done => {
    request('POST', {}, '/giphy/', {query: 'q'},
    (err, res, result) => {

      expect(err).to.not.exist;
      expect(res.statusCode).to.equal(200);
      expect(result).to.exist;
      done();

    });
  });

<<<<<<< HEAD
  it('Should successfully return a default parameter after passing in null', done => {
    request('POST', {}, '/null_default_param/', {name: null},
=======
  it('Should reject a request without an proper enum member', done => {
    request('POST', {}, '/enum/', { day: 'funday' }, (err, res, result) => {

      expect(err).to.not.exist;
      expect(res.statusCode).to.equal(400);
      expect(result).to.exist;
      expect(result.error).to.exist;
      expect(result.error.type).to.exist;
      expect(result.error.type).to.equal('ParameterError');
      expect(result.error.details).to.exist;
      expect(result.error.details).to.deep.equal({
        day: {
          message: 'invalid value: "funday" (string), expected (enum)',
          invalid: true,
          expected: {
            type: 'enum',
            members: [
              ['sunday', 0],
              ['monday', '0'],
              ['tuesday', { a: 1, b: 2 }],
              ['wednesday', 3],
              ['thursday', [1, 2, 3]],
              ['friday', 5.4321],
              ['saturday', 6]
            ]
          },
          actual: {
            value: 'funday',
            type: 'string'
          }
        }
      });
      done();

    });
  });

  it('Should successfully return an enum varient (number)', done => {
    request('POST', {}, '/enum/', { day: 'sunday' },
    (err, res, result) => {

      expect(err).to.not.exist;
      expect(res.statusCode).to.equal(200);
      expect(result).to.exist;
      expect(result).to.equal(0);
      done();

    });
  });

  it('Should successfully return an enum varient (string)', done => {
    request('POST', {}, '/enum/', { day: 'monday' },
    (err, res, result) => {

      expect(err).to.not.exist;
      expect(res.statusCode).to.equal(200);
      expect(result).to.exist;
      expect(result).to.equal("0");
      done();

    });
  });

  it('Should successfully return an enum varient (object)', done => {
    request('POST', {}, '/enum/', { day: 'tuesday' },
    (err, res, result) => {

      expect(err).to.not.exist;
      expect(res.statusCode).to.equal(200);
      expect(result).to.exist;
      expect(result).to.deep.equal({a: 1, b: 2});
      done();

    });
  });


  it('Should successfully return an enum varient (array)', done => {
    request('POST', {}, '/enum/', { day: 'thursday' },
    (err, res, result) => {

      expect(err).to.not.exist;
      expect(res.statusCode).to.equal(200);
      expect(result).to.exist;
      expect(result).to.deep.equal([1, 2, 3]);
      done();

    });
  });

  it('Should successfully return an enum varient (float)', done => {
    request('POST', {}, '/enum/', { day: 'friday' },
    (err, res, result) => {

      expect(err).to.not.exist;
      expect(res.statusCode).to.equal(200);
      expect(result).to.exist;
      expect(result).to.equal(5.4321);
      done();

    });
  });

  it('Should return a default enum varient', done => {
    request('POST', {}, '/enum_default/', {},
    (err, res, result) => {

      expect(err).to.not.exist;
      expect(res.statusCode).to.equal(200);
      expect(result).to.exist;
      expect(result).to.equal(0);
      done();

    });
  });

  it('Should return an enum using the context param', done => {
    request('POST', {}, '/enum_context/', { thingA: 'a', thingB: 'c' },
    (err, res, result) => {

      expect(err).to.not.exist;
      expect(res.statusCode).to.equal(200);
      expect(result).to.exist;
      expect(result).to.deep.equal({
        a: 0,
        b: {
          c: 1,
          d: [1, 2, 3]
        },
        c: '4',
        d: 5.4321
      });
      done();

    });
  });

  it('Should return an enum varient when the return type is enum', done => {
    request('POST', {}, '/enum_return/', { a: 'a' },
    (err, res, result) => {

      expect(err).to.not.exist;
      expect(res.statusCode).to.equal(200);
      expect(result).to.exist;
      expect(result).to.equal(0);
      done();

    });
  });

  it('Should reject returning an invalid enum varient  when the return type is enum', done => {
    request('POST', {}, '/enum_return/', {},
    (err, res, result) => {

      expect(err).to.not.exist;
      expect(res.statusCode).to.equal(502);
      expect(result).to.exist;
      expect(result.error).to.deep.equal({
        type: 'ValueError',
        message: 'The value returned by the function did not match the specified type',
        details: {
          returns: {
            message: 'invalid return value: "not correct" (string), expected (enum)',
            invalid: true,
            expected: {
              type: 'enum',
              members: [['a', 0], ['b', [1, 2, 3]]]
            },
            actual: {
              value: 'not correct',
              type: 'string'
            }
          }
        }
      });
      done();

    });
  });

  it('Should return null from a function with a nullable return value', done => {
    request('POST', {}, '/nullable_return/', {},
>>>>>>> 861c488c
    (err, res, result) => {

      expect(err).to.not.exist;
      expect(res.statusCode).to.equal(200);
<<<<<<< HEAD
      expect(result).to.equal('default');
=======
      expect(result).to.equal(null);;
>>>>>>> 861c488c
      done();

    });
  });

<<<<<<< HEAD
  it('Should successfully return a default parameter after passing in undefined', done => {
    request('POST', {}, '/null_default_param/', {name: undefined},
=======
  it('Should return a value from a function with a nullable return value', done => {
    request('POST', {}, '/nullable_return/', {a: 'hello'},
>>>>>>> 861c488c
    (err, res, result) => {

      expect(err).to.not.exist;
      expect(res.statusCode).to.equal(200);
<<<<<<< HEAD
      expect(result).to.equal('default');
=======
      expect(result).to.equal('hello');;
>>>>>>> 861c488c
      done();

    });
  });

  after(() => FaaSGateway.close());

};<|MERGE_RESOLUTION|>--- conflicted
+++ resolved
@@ -1571,10 +1571,6 @@
     });
   });
 
-<<<<<<< HEAD
-  it('Should successfully return a default parameter after passing in null', done => {
-    request('POST', {}, '/null_default_param/', {name: null},
-=======
   it('Should reject a request without an proper enum member', done => {
     request('POST', {}, '/enum/', { day: 'funday' }, (err, res, result) => {
 
@@ -1755,39 +1751,64 @@
     });
   });
 
+  it('Should fail to return null from a function without a nullable return value', done => {
+    request('POST', {}, '/not_nullable_return/', {},
+    (err, res, result) => {
+
+      expect(err).to.not.exist;
+      expect(res.statusCode).to.equal(502);
+      expect(result.error).to.exist;
+      expect(result.error.details).to.exist;
+      expect(result.error.details.returns).to.exist
+      expect(result.error.details.returns.invalid).to.equal(true);
+      done();
+
+    });
+  });
+
   it('Should return null from a function with a nullable return value', done => {
     request('POST', {}, '/nullable_return/', {},
->>>>>>> 861c488c
-    (err, res, result) => {
-
-      expect(err).to.not.exist;
-      expect(res.statusCode).to.equal(200);
-<<<<<<< HEAD
+    (err, res, result) => {
+
+      expect(err).to.not.exist;
+      expect(res.statusCode).to.equal(200);
+      expect(result).to.equal(null);;
+      done();
+
+    });
+  });
+
+  it('Should return a value from a function with a nullable return value', done => {
+    request('POST', {}, '/nullable_return/', {a: 'hello'},
+    (err, res, result) => {
+
+      expect(err).to.not.exist;
+      expect(res.statusCode).to.equal(200);
+      expect(result).to.equal('hello');;
+      done();
+
+    });
+  });
+
+  it('Should successfully return a default parameter after passing in null', done => {
+    request('POST', {}, '/null_default_param/', {name: null},
+    (err, res, result) => {
+
+      expect(err).to.not.exist;
+      expect(res.statusCode).to.equal(200);
       expect(result).to.equal('default');
-=======
-      expect(result).to.equal(null);;
->>>>>>> 861c488c
-      done();
-
-    });
-  });
-
-<<<<<<< HEAD
+      done();
+
+    });
+  });
+
   it('Should successfully return a default parameter after passing in undefined', done => {
     request('POST', {}, '/null_default_param/', {name: undefined},
-=======
-  it('Should return a value from a function with a nullable return value', done => {
-    request('POST', {}, '/nullable_return/', {a: 'hello'},
->>>>>>> 861c488c
-    (err, res, result) => {
-
-      expect(err).to.not.exist;
-      expect(res.statusCode).to.equal(200);
-<<<<<<< HEAD
+    (err, res, result) => {
+
+      expect(err).to.not.exist;
+      expect(res.statusCode).to.equal(200);
       expect(result).to.equal('default');
-=======
-      expect(result).to.equal('hello');;
->>>>>>> 861c488c
       done();
 
     });
